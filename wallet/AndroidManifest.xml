--- conflicted
+++ resolved
@@ -3,13 +3,8 @@
 	xmlns:tools="http://schemas.android.com/tools"
 	package="de.langerhans.wallet"
 	android:installLocation="internalOnly"
-<<<<<<< HEAD
-	android:versionCode="155"
-	android:versionName="1.05" >
-=======
-	android:versionCode="158"
-	android:versionName="3.37-test" >
->>>>>>> 67e7c031
+	android:versionCode="156"
+	android:versionName="1.06" >
 
 	<uses-sdk
 		android:minSdkVersion="10"
@@ -113,14 +108,14 @@
 			<intent-filter android:label="@string/send_coins_activity_title">
 				<action android:name="android.intent.action.VIEW" />
 
-				<data android:mimeType="application/bitcoin-paymentrequest" />
+				<data android:mimeType="application/dogecoin-paymentrequest" />
 
 				<category android:name="android.intent.category.DEFAULT" />
 			</intent-filter>
 			<intent-filter android:label="@string/send_coins_activity_title" >
 				<action android:name="android.nfc.action.NDEF_DISCOVERED" />
 
-				<data android:mimeType="application/bitcoin-paymentrequest" />
+				<data android:mimeType="application/dogecoin-paymentrequest" />
 
 				<category android:name="android.intent.category.DEFAULT" />
 			</intent-filter>
