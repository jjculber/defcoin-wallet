--- conflicted
+++ resolved
@@ -1,4 +1,9 @@
-<<<<<<< HEAD
+v3.40
+
+* Support for µBTC denomination, for people who are used to low valued currencies.
+* Always use BIP70 when sending payments directly via Bluetooth.
+* Small bugfixes.
+
 v1.06 DOGE
 
 * May 17th fork preperation
@@ -8,13 +13,6 @@
 * Lots of internal bugfixes
 * Small UI tweaks
 * Translation: Japanese and Arabic
-=======
-v3.40
-
-* Support for µBTC denomination, for people who are used to low valued currencies.
-* Always use BIP70 when sending payments directly via Bluetooth.
-* Small bugfixes.
->>>>>>> 7b4ec99a
 
 v3.39
 
