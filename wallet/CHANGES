--- conflicted
+++ resolved
@@ -1,19 +1,21 @@
-<<<<<<< HEAD
-v1.01 (DOGE)
-
-* fixed issues with fetching exchange rates
-=======
+v1.02 (DOGE)
+
+*Autosync settings. This needs a new permission to see if WiFi is active.
+*Password confirmation at wallet backup
+*fixed a possible force close on network loss.
+*updated Chinese translation
+*Dansih translation
+
 v3.30
 
 * improved battery usage
 * new Danish translation
 * updated Polish translation
 
-v3.29
+v1.01 (DOGE)
 
 * fixed issues with fetching exchange rates
 * new Slovak translation
->>>>>>> 315c2020
 * updated French, Hungarian, Italian and Portuguese translations
 
 v3.28
