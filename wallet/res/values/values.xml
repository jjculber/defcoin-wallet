<?xml version="1.0" encoding="utf-8"?>
<resources>

	<string name="symbol_to">→</string>
	<string name="symbol_from">←</string>
	<string name="symbol_internal">⇄</string>
	<string name="app_name">Dogecoin Wallet</string>

	<string-array name="preferences_precision_values">
		<item>8</item>
		<item>6</item>
		<item>4</item>
		<item>2/3</item>
		<item>0/6</item>
	</string-array>
	<string-array name="preferences_precision_labels">
<<<<<<< HEAD
		<item>DOGE, 8 digits</item>
		<item>DOGE, 6 digits</item>
		<item>DOGE, 4 digits</item>
		<item>mDOGE, 2 digits</item>
=======
		<item>BTC, 8 digits</item>
		<item>BTC, 6 digits</item>
		<item>BTC, 4 digits</item>
		<item>mBTC, 2 digits</item>
		<item>µBTC, no digits</item>
>>>>>>> 7b4ec99a
	</string-array>

    <string-array name="preferences_exchange_values">
        <item>0</item>
        <item>1</item>
    </string-array>
    <string-array name="preferences_exchange_labels">
        <item>Cryptsy</item>
        <item>Vircurex</item>
    </string-array>
</resources><|MERGE_RESOLUTION|>--- conflicted
+++ resolved
@@ -14,18 +14,11 @@
 		<item>0/6</item>
 	</string-array>
 	<string-array name="preferences_precision_labels">
-<<<<<<< HEAD
 		<item>DOGE, 8 digits</item>
 		<item>DOGE, 6 digits</item>
 		<item>DOGE, 4 digits</item>
 		<item>mDOGE, 2 digits</item>
-=======
-		<item>BTC, 8 digits</item>
-		<item>BTC, 6 digits</item>
-		<item>BTC, 4 digits</item>
-		<item>mBTC, 2 digits</item>
-		<item>µBTC, no digits</item>
->>>>>>> 7b4ec99a
+		<item>µDOGE, no digits</item>
 	</string-array>
 
     <string-array name="preferences_exchange_values">
