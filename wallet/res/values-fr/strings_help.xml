--- conflicted
+++ resolved
@@ -4,21 +4,12 @@
 	<string name="help_wallet">
 <![CDATA[
 		<p>
-<<<<<<< HEAD
-			La partie supérieure gauche de l\'écran affiche l\'adresse Dogecoin que vous avez choisie et que les gens doivent connaître pour vous envoyer des Dogecoins.
-			Tapez pour changer cette adresse.
-		</p>
-		<p>
-			Le QR code à droite contient votre adresse dogecoin et peut être utilisée pour être scannée par un tiers.
-			Tapez sur le code QR pour l\'agrandir.
-=======
-			La partie supérieure gauche de l\'écran affiche votre adresse Bitcoin choisie et que d\'autres personnes doivent connaître pour vous envoyer des bitcoins.
+			La partie supérieure gauche de l\'écran affiche votre adresse Dogecoin choisie et que d\'autres personnes doivent connaître pour vous envoyer des dogecoins.
 			Toquer pour changer cette adresse.
 		</p>
 		<p>
-			Le code QR à droite contient votre adresse bitcoin et peut être numérisée par un tiers.
+			Le code QR à droite contient votre adresse dogecoin et peut être numérisée par un tiers.
 			Toquer le code QR pour l\'agrandir.
->>>>>>> 67e7c031
 		</p>
 		<p>
 			Au milieu de l\'écran, votre solde est affiché.
@@ -32,90 +23,51 @@
 			Glisser vers la gauche ou vers la droite pour appliquer des filtres à la liste.
 		</p>
 		<p>
-<<<<<<< HEAD
-			Vous pouvez envoyer ou recevoir des dogecoins en tapant les boutons dans la barre d\'action.
-			Plus d\'options sont disponibles dans le menu options.
-=======
-			Vous pouvez envoyer ou recevoir des bitcoins en toquant les boutons dans la barre des actions.
+			Vous pouvez envoyer ou recevoir des dogecoins en toquant les boutons dans la barre des actions.
 			Plus d\'options sont disponibles dans le menu des options.
->>>>>>> 67e7c031
 		</p>
 	]]>
 	</string>
 	<string name="help_request_coins">
 <![CDATA[
 		<p>
-<<<<<<< HEAD
-			La partie supérieure gauche de l\'écran affiche l\'adresse Dogecoin que vous avez choisie et que les gens doivent connaître pour vous envoyer des Dogecoins.
-			Tapez pour changer cette adresse.
+			En utilisant cette zone de dialogue vous pouvez demander des pièces à une autre personne (qui devrait déjà avoir installé le Dogecoin Wallet).
 		</p>
 		<p>
-			Le QR code à droite contient votre adresse dogecoin et peut être utilisée pour être scannée par un tiers.
-			Tapez sur le code QR pour l\'agrandir.
-=======
-			En utilisant cette zone de dialogue vous pouvez demander des pièces à une autre personne (qui devrait déjà avoir installé le Bitcoin Wallet).
-		</p>
-		<p>
-			Vous pouvez d\'abord saisir un montant de bitcoins à demander.
->>>>>>> 67e7c031
+			Vous pouvez d\'abord saisir un montant de dogecoins à demander.
 		</p>
 		<p>
 			Ensuite, soit l\'autre personne numérise le code QR généré, soit vous pouvez envoyer votre demande à une personne éloignée avec le bouton Partager de la barre des actions.
-			L\'autre personne devra cliquer sur l\'URL bitcoin.
+			L\'autre personne devra cliquer sur l\'URL dogecoin.
 		</p>
 		<p>
-<<<<<<< HEAD
-			Vous pouvez envoyer ou recevoir des dogecoins en tapant les boutons dans la barre d\'action.
-			Plus d\'options sont disponibles dans le menu options.
-=======
 			Dans les deux cas, l\'autre personne obtiendra une zone de dialogue pré-remplie pour envoyer les pièces.
 			Si elle accepte, elle n\'aura qu\'à envoyer le paiement.
->>>>>>> 67e7c031
 		</p>
 	]]>
 	</string>
 	<string name="help_send_coins">
 <![CDATA[
 		<p>
-<<<<<<< HEAD
 			Vous avez commencé le processus d\'envoi de dogecoins.
-			Vous êtes arivé ici depuis l\'écran principal ou en cliqunat une URL Dogecoin dans votre navigateur mobile.
+			Vous êtes arrivé ici depuis l\'écran principal ou en cliquant sur une URL dogecoin dans votre navigateur.
 		</p>
 		<p>
-			D\'abord, vous saisissez l\'adresse Dogecoin de destination.
-			L\'adresse sera complétée automatiquement pour les adresses enregistrées dans votre carnet.
-			Vous pouvez aussi scanner des codes QR d\'adresses Dogecoin ou de demande de Dogecoin en pressant le bouton QR dans la barre des actions.
+			D\'abord, saisir l\'adresse dogecoin de destination.
+			L\'adresse sera auto-complétée pour les adresses enregistrées dans votre carnet.
+			Vous pouvez aussi numériser des codes QR avec des adresses dogecoin ou des demandes de dogecoins en pressant le bouton QR dans la barre des actions.
 		</p>
 		<p>
-			Ensuite,vous pouvez voir combien de Dogecoins sont disponibles.
-			Tout écart avec le solde de l\'écran principal représente un montant qui n\'est pas encore confirmé et n\'est donc pas disponible.
-=======
-			Vous avez commencé le processus d\'envoi de bitcoins.
-			Vous êtes arrivé ici depuis l\'écran principal ou en cliquant sur une URL bitcoin dans votre navigateur.
-		</p>
-		<p>
-			D\'abord, saisir l\'adresse bitcoin de destination.
-			L\'adresse sera auto-complétée pour les adresses enregistrées dans votre carnet.
-			Vous pouvez aussi numériser des codes QR avec des adresses bitcoin ou des demandes de bitcoins en pressant le bouton QR dans la barre des actions.
-		</p>
-		<p>
-			Ensuite, vous pouvez voir combien de bitcoins peuvent être dépensés actuellement.
+			Ensuite, vous pouvez voir combien de dogecoins peuvent être dépensés actuellement.
 			Tout écart avec le solde de l\'écran principal n\'est pas encore confirmé et ne peut donc pas être dépensé.
->>>>>>> 67e7c031
 		</p>
 		<p>
 			Enfin, saisir le montant à payer.
 		</p>
 		<p>
-<<<<<<< HEAD
-			Vous pouvez saisir un paiement hors-lighe.
-			Elle sera envoyée au prochain lancement de Dogecoin Wallet.
-			Si vous voulez le traitement le plus rapide possible de votre paiement, assurez vous d\'être bien connecté (c\'est à dire sur un WLAN).
-=======
 			Vous pouvez saisir un paiement hors-ligne.
-			Il sera envoyé au prochain lancement du Bitcoin Wallet.
+			Il sera envoyé au prochain lancement du Dogecoin Wallet.
 			Pour le traitement le plus rapide possible de votre paiement, assurez vous d\'être bien connecté (c.-à-d. sur un WLAN).
->>>>>>> 67e7c031
 		</p>
 		<p>
 			Note :
@@ -127,19 +79,11 @@
 	<string name="help_safety">
 <![CDATA[
 		<p>
-<<<<<<< HEAD
-			<b>Quelques mots sur la sécurité de vos Dogecoins:</b>
-		</p>
-		<p>
-			Les Dogecoins sont stockés sur l\'appareil avec Dogecoin Wallet.
-			<b>Si vous le perdez, vous perdez vos Dogecoins.</b>
-=======
 			<b>Notes de sécurité importantes :</b>
 		</p>
 		<p>
-			Les bitcoins sont stockés sur l\'appareil.
-			<b>Si vous le perdez, vous perdez vos bitcoins.</b>
->>>>>>> 67e7c031
+			Les dogecoins sont stockés sur l\'appareil.
+			<b>Si vous le perdez, vous perdez vos dogecoins.</b>
 		</p>
 		<p>
 			Cela signifie que vous devez <b>sauvegarder votre portefeuille</b>!
@@ -147,21 +91,12 @@
 			Garder votre sauvegarde en sûreté et souvenez-vous de votre mot de passe.
 		</p>
 		<p>
-<<<<<<< HEAD
-			<b>Avant de désinstaller Dogecoin Wallet</b> (ou d\'effacer les données de l\'application/effacer les données de votre appareil), <b>transférez vos Dogecoins dans un autre porte-monnaie</b>.
-			Tout les dogecoins restant seront perdus.
+			<b>Avant de désinstaller Dogecoin Wallet</b> (ou d\'effacer les données de l\'appli/effacer les données de votre appareil), <b>transférer vos dogecoins vers un autre portefeuille</b>.
+			Les dogecoins restant seront perdus.
 		</p>
 		<p>
 			<b>Les paiements sont irréversibles</b>.
-			Si vous envoyez vos Dogecoins dans le vide, il n\'y a aucun moyen de les récupérer sauf si vous connaissez le destinataire et qu\'il est d\'accord pour vous les renvoyer.
-=======
-			<b>Avant de désinstaller Bitcoin Wallet</b> (ou d\'effacer les données de l\'appli/effacer les données de votre appareil), <b>transférer vos bitcoins vers un autre portefeuille</b>.
-			Les bitcoins restant seront perdus.
-		</p>
-		<p>
-			<b>Les paiements sont irréversibles</b>.
-			Si vous envoyez vos bitcoins dans le vide, il n\'y a presque aucun moyen de les récupérer.
->>>>>>> 67e7c031
+			Si vous envoyez vos dogecoins dans le vide, il n\'y a presque aucun moyen de les récupérer.
 		</p>
 		<p>
 			<b>Garder votre appareil mobile en sécurité !</b>
@@ -170,13 +105,8 @@
 			Des applications malveillantes pourraient essayer de voler votre portefeuille.
 		</p>
 		<p>
-<<<<<<< HEAD
-			Minimisez les risques!
-			<b>Utilisez Dogecoin Wallet seulement pour des petits montants</b> pour un usage quotidien.
-=======
 			Minimiser les risques !
 			<b>N\'utiliser que pour des petits montants</b> pour un usage quotidien.
->>>>>>> 67e7c031
 		</p>
 	]]>
 	</string>
