--- conflicted
+++ resolved
@@ -2,18 +2,11 @@
 <resources>
 
 	<string-array name="preferences_precision_labels">
-<<<<<<< HEAD
 		<item>DOGE, 8 dígitos</item>
 		<item>DOGE, 6 dígitos</item>
 		<item>DOGE, 4 dígitos</item>
 		<item>mDOGE, 2 dígitos</item>
-=======
-		<item>BTC, 8 dígitos</item>
-		<item>BTC, 6 dígitos</item>
-		<item>BTC, 4 dígitos</item>
-		<item>mBTC, 2 dígitos</item>
-		<item>µBTC, sin dígitos</item>
->>>>>>> 7b4ec99a
+		<item>µDOGE, sin dígitos</item>
 	</string-array>
 
 </resources>