--- conflicted
+++ resolved
@@ -33,7 +33,9 @@
 			android:singleLine="true"
 			android:textSize="@dimen/font_size_normal" >
 
-<<<<<<< HEAD
+			<requestFocus />
+		</EditText>
+
     <EditText
         android:id="@+id/export_keys_dialog_password_repeat"
         android:layout_width="match_parent"
@@ -48,21 +50,6 @@
 
     </EditText>
 
-	<CheckBox
-		android:id="@+id/export_keys_dialog_show"
-		android:layout_width="match_parent"
-		android:layout_height="wrap_content"
-		android:layout_marginBottom="@dimen/list_entry_padding_vertical"
-		android:layout_marginLeft="@dimen/list_entry_padding_horizontal"
-		android:layout_marginRight="@dimen/list_entry_padding_horizontal"
-		android:layout_marginTop="@dimen/list_entry_padding_vertical"
-		android:checked="false"
-		android:text="@string/import_export_keys_dialog_show"
-		android:textSize="@dimen/font_size_normal" />
-=======
-			<requestFocus />
-		</EditText>
-
 		<CheckBox
 			android:id="@+id/export_keys_dialog_show"
 			android:layout_width="match_parent"
@@ -75,6 +62,5 @@
 			android:text="@string/import_export_keys_dialog_show"
 			android:textSize="@dimen/font_size_normal" />
 	</LinearLayout>
->>>>>>> 67e7c031
 
 </ScrollView>