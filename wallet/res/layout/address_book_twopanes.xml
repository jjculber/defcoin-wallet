<?xml version="1.0" encoding="utf-8"?>
<LinearLayout xmlns:android="http://schemas.android.com/apk/res/android"
	android:layout_width="match_parent"
	android:layout_height="match_parent"
	android:orientation="horizontal" >

	<LinearLayout
		android:layout_width="0px"
		android:layout_height="match_parent"
		android:layout_weight="1"
		android:background="@color/bg_less_bright"
		android:orientation="vertical" >

		<TextView
			android:layout_width="match_parent"
			android:layout_height="wrap_content"
			android:layout_marginBottom="@dimen/list_entry_padding_vertical"
			android:layout_marginLeft="@dimen/list_entry_padding_horizontal"
			android:layout_marginRight="@dimen/list_entry_padding_horizontal"
			android:layout_marginTop="@dimen/list_entry_padding_vertical"
			android:shadowColor="@color/bg_bright"
			android:shadowRadius="1"
			android:text="@string/address_book_list_receiving_title"
			android:textSize="@dimen/font_size_normal"
			android:textStyle="bold" />

		<FrameLayout
			android:layout_width="match_parent"
			android:layout_height="0px"
			android:layout_weight="1"
			android:background="@color/bg_bright"
			android:foreground="@drawable/fragment_shadow_horizontal_light"
			android:foregroundGravity="top|fill_horizontal" >

<<<<<<< HEAD
            <FrameLayout
                android:id="@+id/wallet_addresses_fragment"
                android:layout_width="match_parent"
                android:layout_height="match_parent"></FrameLayout>
=======
			<FrameLayout
				android:id="@+id/wallet_addresses_fragment"
				android:layout_width="match_parent"
				android:layout_height="match_parent" />
>>>>>>> e431649c
		</FrameLayout>
	</LinearLayout>

	<View
		android:layout_width="1dp"
		android:layout_height="match_parent"
		android:background="@color/bg_less_bright" />

	<LinearLayout
		android:layout_width="0px"
		android:layout_height="match_parent"
		android:layout_weight="1"
		android:background="@color/bg_less_bright"
		android:orientation="vertical" >

		<TextView
			android:layout_width="match_parent"
			android:layout_height="wrap_content"
			android:layout_marginBottom="@dimen/list_entry_padding_vertical"
			android:layout_marginLeft="@dimen/list_entry_padding_horizontal"
			android:layout_marginRight="@dimen/list_entry_padding_horizontal"
			android:layout_marginTop="@dimen/list_entry_padding_vertical"
			android:shadowColor="@color/bg_bright"
			android:shadowRadius="1"
			android:text="@string/address_book_list_sending_title"
			android:textSize="@dimen/font_size_normal"
			android:textStyle="bold" />

		<FrameLayout
			android:layout_width="match_parent"
			android:layout_height="0px"
			android:layout_weight="1"
			android:background="@color/bg_bright"
			android:foreground="@drawable/fragment_shadow_horizontal_light"
			android:foregroundGravity="top|fill_horizontal" >

<<<<<<< HEAD
            <FrameLayout
                android:id="@+id/sending_addresses_fragment"
                android:layout_width="match_parent"
                android:layout_height="match_parent"></FrameLayout>
=======
			<FrameLayout
				android:id="@+id/sending_addresses_fragment"
				android:layout_width="match_parent"
				android:layout_height="match_parent" />
>>>>>>> e431649c
		</FrameLayout>
	</LinearLayout>

</LinearLayout><|MERGE_RESOLUTION|>--- conflicted
+++ resolved
@@ -32,17 +32,10 @@
 			android:foreground="@drawable/fragment_shadow_horizontal_light"
 			android:foregroundGravity="top|fill_horizontal" >
 
-<<<<<<< HEAD
-            <FrameLayout
-                android:id="@+id/wallet_addresses_fragment"
-                android:layout_width="match_parent"
-                android:layout_height="match_parent"></FrameLayout>
-=======
 			<FrameLayout
 				android:id="@+id/wallet_addresses_fragment"
 				android:layout_width="match_parent"
 				android:layout_height="match_parent" />
->>>>>>> e431649c
 		</FrameLayout>
 	</LinearLayout>
 
@@ -79,17 +72,10 @@
 			android:foreground="@drawable/fragment_shadow_horizontal_light"
 			android:foregroundGravity="top|fill_horizontal" >
 
-<<<<<<< HEAD
-            <FrameLayout
-                android:id="@+id/sending_addresses_fragment"
-                android:layout_width="match_parent"
-                android:layout_height="match_parent"></FrameLayout>
-=======
 			<FrameLayout
 				android:id="@+id/sending_addresses_fragment"
 				android:layout_width="match_parent"
 				android:layout_height="match_parent" />
->>>>>>> e431649c
 		</FrameLayout>
 	</LinearLayout>
 
