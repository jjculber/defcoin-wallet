<<<<<<< HEAD
Consiste en una cartera de dogecoins para tu dispositivo Android. Puedes enviar dogecoins entre teléfonos haciendo explorar los códigos QR que muestra la aplicación o mediante NFC (Near Field Communication).

CARACTERÍSTICAS:

• Visualización del saldo de la cartera en Dogecoin y en otras monedas.
• Envío y recpción de dogecoins a través de NFC, códigos QR o URL Dogecoin.
• Libreta de direcciones para guardar las direcciones Dogecoin utilizadas habitualmente.
• Las transacciones se pueden llevar a cabo sin conexión, ejecutándose al recuperar la conexión.
• Notificaciones de sistema para la conectividad a la red Dogecoin y para la recepción de dogecoins.
• Widget de aplicación para el saldo Dogecoin.
=======
Ten tus Bitcoins siempre contigo, en tu bolsillo! Paga rápidamente escaneando un código QR. Como comerciante, recibes los pagos de forma fiable e instantáneamente. Bitcoin Wallet es la primera Bitcoin app para movil, e incluso la mas segura!

CARACTERÍSTICAS:

• ¡No requiere registro, servidor en la nube o servicio web! Este monedero es auténticamente entre pares (peer-to-peer).
• Muestra la cantidad de Bitcoins en BTC y mBTC
• Conversión a divisas nacionales.
• Envío y recepción de bitcoins vía NFC, códigos QR o URL de Bitcoin.
• Libreta de direcciones para guardar las direcciones Bitcoin más utilizadas.
• Cuando no tengas conexión, puedes seguir pagando via Bluetooth.
• Notificación al recibir monedas.
• Widget para el saldo de bitcoins.
>>>>>>> d84c85be

Puedes descubrir más sobre Dogecoin en
http://dogecoin.org

<<<<<<< HEAD
Si quieres contribuir a Dogecoin Wallet, el proyecto está localizado en
https://github.com/langerhans/dogecoin-wallet-new

This is a fork of the popular Bitcoin Wallet by Andreas Schildbach and was converted to Dogecoin by me.
Find the original at
https://play.google.com/store/apps/details?id=de.schildbach.wallet
=======
Si quieres contribuir a Bitcoin Wallet, el proyecto se encuentra en
https://github.com/schildbach/bitcoin-wallet
>>>>>>> d84c85be

Licencia: GPLv3
¡Úsalo bajo tu propio riesgo!
http://www.gnu.org/licenses/gpl-3.0.en.html<|MERGE_RESOLUTION|>--- conflicted
+++ resolved
@@ -1,43 +1,25 @@
-<<<<<<< HEAD
-Consiste en una cartera de dogecoins para tu dispositivo Android. Puedes enviar dogecoins entre teléfonos haciendo explorar los códigos QR que muestra la aplicación o mediante NFC (Near Field Communication).
-
-CARACTERÍSTICAS:
-
-• Visualización del saldo de la cartera en Dogecoin y en otras monedas.
-• Envío y recpción de dogecoins a través de NFC, códigos QR o URL Dogecoin.
-• Libreta de direcciones para guardar las direcciones Dogecoin utilizadas habitualmente.
-• Las transacciones se pueden llevar a cabo sin conexión, ejecutándose al recuperar la conexión.
-• Notificaciones de sistema para la conectividad a la red Dogecoin y para la recepción de dogecoins.
-• Widget de aplicación para el saldo Dogecoin.
-=======
-Ten tus Bitcoins siempre contigo, en tu bolsillo! Paga rápidamente escaneando un código QR. Como comerciante, recibes los pagos de forma fiable e instantáneamente. Bitcoin Wallet es la primera Bitcoin app para movil, e incluso la mas segura!
+Ten tus Dogecoins siempre contigo, en tu bolsillo! Paga rápidamente escaneando un código QR. Como comerciante, recibes los pagos de forma fiable e instantáneamente. Dogecoin Wallet es la primera Dogecoin app para movil, e incluso la mas segura!
 
 CARACTERÍSTICAS:
 
 • ¡No requiere registro, servidor en la nube o servicio web! Este monedero es auténticamente entre pares (peer-to-peer).
-• Muestra la cantidad de Bitcoins en BTC y mBTC
+• Muestra la cantidad de Dogecoins en DOGE y mDOGE
 • Conversión a divisas nacionales.
-• Envío y recepción de bitcoins vía NFC, códigos QR o URL de Bitcoin.
-• Libreta de direcciones para guardar las direcciones Bitcoin más utilizadas.
+• Envío y recepción de dogecoins vía NFC, códigos QR o URL de Dogecoin.
+• Libreta de direcciones para guardar las direcciones Dogecoin más utilizadas.
 • Cuando no tengas conexión, puedes seguir pagando via Bluetooth.
 • Notificación al recibir monedas.
-• Widget para el saldo de bitcoins.
->>>>>>> d84c85be
+• Widget para el saldo de dogecoins.
 
 Puedes descubrir más sobre Dogecoin en
 http://dogecoin.org
 
-<<<<<<< HEAD
-Si quieres contribuir a Dogecoin Wallet, el proyecto está localizado en
+Si quieres contribuir a Dogecoin Wallet, el proyecto se encuentra en
 https://github.com/langerhans/dogecoin-wallet-new
 
 This is a fork of the popular Bitcoin Wallet by Andreas Schildbach and was converted to Dogecoin by me.
 Find the original at
 https://play.google.com/store/apps/details?id=de.schildbach.wallet
-=======
-Si quieres contribuir a Bitcoin Wallet, el proyecto se encuentra en
-https://github.com/schildbach/bitcoin-wallet
->>>>>>> d84c85be
 
 Licencia: GPLv3
 ¡Úsalo bajo tu propio riesgo!
