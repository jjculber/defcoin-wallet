--- conflicted
+++ resolved
@@ -1,8 +1,4 @@
-<<<<<<< HEAD
-Hav altid dine Dogecoins med dig i din lomme! Du betaler ved hurtigt at scanne en QR-kode. Som handlende kan du modtage betalinger pålideligt og øjeblikkeligt. Dogecoin Wallet er den første mobile Dogecoin-app, og muligvis den mest sikre!
-=======
-Hav altid dine Bitcoins med dig i din lomme! Du betaler ved hurtigt at scanne en QR-kode. Som handlende kan du modtage betalinger pålideligt og øjeblikkeligt. Bitcoin Wallet er den første mobile Bitcoin-app, og muligvis også den mest sikre!
->>>>>>> 67e7c031
+Hav altid dine Dogecoins med dig i din lomme! Du betaler ved hurtigt at scanne en QR-kode. Som handlende kan du modtage betalinger pålideligt og øjeblikkeligt. Bitcoin Wallet er den første mobile Bitcoin-app, og muligvis også den mest sikre!
 
 FUNKTIONER:
 
