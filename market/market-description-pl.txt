<<<<<<< HEAD
Samodzielny portfel Dogecoin dla Twojego urządzenia Android. Możesz wysyłać Dogecoin pomiędzy telefonami skanując kod QR, który jest wyświetlany przez aplikacje, lub przez NFC (Near Field Communication).
=======
Miej swoje Bitcoiny zawsze w swojej kieszeni! Zapłacisz skanując kod QR. Jako sprzedawca odbierzesz płatności niezawodnie i natychmiastowo. Bitcoin Wallet jest pierwszą aplikacją Bitcoinową na telefony i niezaprzeczalnie najbezpieczniejszą.
>>>>>>> 315c2020

WŁAŚCIWOŚCI:

<<<<<<< HEAD
• Wyświetlanie stanu konta portfela w Dogecoin i rożnych innych walutach.
• Wysyłanie i odbieranie Dogecoin przez NFC, kod QR albo Dogecoin URL.
• Książka adresowa dla regularnie używanych adresów Dogecoin.
• Możliwość dodania transakcji offline, wykonywanych po połączeniu z siecią.
• Notyfikacje systemowe o połączeniu z siecią Dogecoin i otrzymanych monetach.
• Widget na stan konta Dogecoin.

Więcej o Dogecoin dowiesz się pod adresem:
http://dogecoin.org

Jeżeli chcesz wesprzeć Dogecoin Wallet, kody źródłowe projektu znajdują się pod adresem:
https://github.com/langerhans/dogecoin-wallet-new

This is a fork of the popular Bitcoin Wallet by Andreas Schildbach and was converted to Dogecoin by me.
Find the original at
https://play.google.com/store/apps/details?id=de.schildbach.wallet
=======
• Brak konieczności rejestracji, serwisu online lub chmury! Ten portfel używa zdecentralizowanej sieci peer-to-peer.
• Wyświetl ilość kwotę w BTC i mBTC.
• Zamiana z i na waluty narodowe
• Wysyłąnie i odbieranie Bitcoin za pomocą NFC, kodów QR czy adresów Bitcoin URL.
• Książka adresowa dla regularnie używanych adresów Bitcoin.
• Gdy jesteś offline, wciąż możesz zapłacić przy użyciu Bluetooth.
• System powiadomień dla przychodzących transakcji.
• Widget aplikacji dla stanu konta.

Dowiedz się więcej o Bitcoin
http://bitcoin.org

Jeśli chcesz przyczynić się do rozwoju Bitcoin Wallet to projekt znajduje się pod adresem
https://github.com/schildbach/bitcoin-wallet
>>>>>>> 315c2020

Licencja: GPLv3
Używasz na własne ryzyko!
http://www.gnu.org/licenses/gpl-3.0.en.html<|MERGE_RESOLUTION|>--- conflicted
+++ resolved
@@ -1,45 +1,25 @@
-<<<<<<< HEAD
-Samodzielny portfel Dogecoin dla Twojego urządzenia Android. Możesz wysyłać Dogecoin pomiędzy telefonami skanując kod QR, który jest wyświetlany przez aplikacje, lub przez NFC (Near Field Communication).
-=======
-Miej swoje Bitcoiny zawsze w swojej kieszeni! Zapłacisz skanując kod QR. Jako sprzedawca odbierzesz płatności niezawodnie i natychmiastowo. Bitcoin Wallet jest pierwszą aplikacją Bitcoinową na telefony i niezaprzeczalnie najbezpieczniejszą.
->>>>>>> 315c2020
+Miej swoje Dogecoiny zawsze w swojej kieszeni! Zapłacisz skanując kod QR. Jako sprzedawca odbierzesz płatności niezawodnie i natychmiastowo. Dogecoin Wallet jest pierwszą aplikacją Dogecoinową na telefony i niezaprzeczalnie najbezpieczniejszą.
 
 WŁAŚCIWOŚCI:
 
-<<<<<<< HEAD
-• Wyświetlanie stanu konta portfela w Dogecoin i rożnych innych walutach.
-• Wysyłanie i odbieranie Dogecoin przez NFC, kod QR albo Dogecoin URL.
+• Brak konieczności rejestracji, serwisu online lub chmury! Ten portfel używa zdecentralizowanej sieci peer-to-peer.
+• Wyświetl ilość kwotę w DOGE i mDOGE.
+• Zamiana z i na waluty narodowe
+• Wysyłąnie i odbieranie Dogecoin za pomocą NFC, kodów QR czy adresów Dogecoin URL.
 • Książka adresowa dla regularnie używanych adresów Dogecoin.
-• Możliwość dodania transakcji offline, wykonywanych po połączeniu z siecią.
-• Notyfikacje systemowe o połączeniu z siecią Dogecoin i otrzymanych monetach.
-• Widget na stan konta Dogecoin.
-
-Więcej o Dogecoin dowiesz się pod adresem:
-http://dogecoin.org
-
-Jeżeli chcesz wesprzeć Dogecoin Wallet, kody źródłowe projektu znajdują się pod adresem:
-https://github.com/langerhans/dogecoin-wallet-new
-
-This is a fork of the popular Bitcoin Wallet by Andreas Schildbach and was converted to Dogecoin by me.
-Find the original at
-https://play.google.com/store/apps/details?id=de.schildbach.wallet
-=======
-• Brak konieczności rejestracji, serwisu online lub chmury! Ten portfel używa zdecentralizowanej sieci peer-to-peer.
-• Wyświetl ilość kwotę w BTC i mBTC.
-• Zamiana z i na waluty narodowe
-• Wysyłąnie i odbieranie Bitcoin za pomocą NFC, kodów QR czy adresów Bitcoin URL.
-• Książka adresowa dla regularnie używanych adresów Bitcoin.
 • Gdy jesteś offline, wciąż możesz zapłacić przy użyciu Bluetooth.
 • System powiadomień dla przychodzących transakcji.
 • Widget aplikacji dla stanu konta.
 
-Dowiedz się więcej o Bitcoin
-http://bitcoin.org
+Dowiedz się więcej o Dogecoin
+http://dogecoin.org
 
-Jeśli chcesz przyczynić się do rozwoju Bitcoin Wallet to projekt znajduje się pod adresem
-https://github.com/schildbach/bitcoin-wallet
->>>>>>> 315c2020
+Jeśli chcesz przyczynić się do rozwoju Dogecoin Wallet to projekt znajduje się pod adresem
+https://github.com/langerhans/dogecoin-wallet-new
 
+This is a fork of the popular Dogecoin Wallet by Andreas Schildbach and was converted to Dogecoin by me.
+Find the original at
+https://play.google.com/store/apps/details?id=de.schildbach.wallet
 Licencja: GPLv3
 Używasz na własne ryzyko!
 http://www.gnu.org/licenses/gpl-3.0.en.html