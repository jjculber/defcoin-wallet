<<<<<<< HEAD
﻿Ayez vos Dogecoins toujours avec vous dans votre poche ! Payez rapidement en numérisant un code-QR. En tant que marchant vous recevez les paiements de manière fiable et instantanée. Dogecoin Wallet est la première appli Dogecoin mobile et sans doute aussi la plus sécuritaire !
=======
Ayez vos bitcoins toujours avec vous dans votre poche ! Payez rapidement en numérisant un code-QR. En tant que marchant vous recevez les paiements de manière fiable et instantanée. Bitcoin Wallet est la première appli bitcoin mobile et sans doute aussi la plus sécuritaire !
>>>>>>> 67e7c031

FONCTIONS :

• Pas d'inscription, de service Web ou de nuage de nécessaire ! Ce portefeuille est décentralisé et de pair-à-pair.
<<<<<<< HEAD
• Affichage du montant de Dogecoin en DOGE et mDOGE.
• Conversion de et vers des devises nationales.
• Envoi et réception des Dogecoin via NFC, codes QR ou des URLs Dogecoin.
• Carnet d'adresse pour les adresses Dogecoin utilisées régulièrement.
• Quand vous êtes hors-ligne vous pouvez quand même payez via Bluetooth.
• Notification du système pour les pièces reçues.
• Widget affichant le solde Dogecoin.

Vous pouvez en apprendre plus au sujet de Dogecoin sur
http://dogecoin.org

Si vous voulez contribuer à Dogecoin Wallet, le projet se trouve sur
https://github.com/langerhans/dogecoin-wallet-new

This is a fork of the popular Dogecoin Wallet by Andreas Schildbach and was converted to Dogecoin by me.
Find the original at
https://play.google.com/store/apps/details?id=de.schildbach.wallet
=======
• Affichage du montant de bitcoin en BTC et mBTC.
• Conversion de et vers des devises nationales.
• Envoi et réception des bitcoins via NFC, codes QR ou des URLs bitcoin.
• Carnet d'adresses pour les adresses bitcoin utilisées régulièrement.
• Quand vous êtes hors-ligne vous pouvez quand même payez via Bluetooth.
• Notification du système pour les pièces reçues.
• Widget affichant le solde bitcoin.

Vous pouvez en apprendre plus au sujet de bitcoin sur
http://bitcoin.org

Si vous voulez contribuer á Bitcoin Wallet, le projet se trouve sur
https://github.com/schildbach/bitcoin-wallet
>>>>>>> 67e7c031

Licence : GPLv3
Utiliser à vos propres risques !
http://www.gnu.org/licenses/gpl-3.0.fr.html<|MERGE_RESOLUTION|>--- conflicted
+++ resolved
@@ -1,17 +1,12 @@
-<<<<<<< HEAD
-﻿Ayez vos Dogecoins toujours avec vous dans votre poche ! Payez rapidement en numérisant un code-QR. En tant que marchant vous recevez les paiements de manière fiable et instantanée. Dogecoin Wallet est la première appli Dogecoin mobile et sans doute aussi la plus sécuritaire !
-=======
-Ayez vos bitcoins toujours avec vous dans votre poche ! Payez rapidement en numérisant un code-QR. En tant que marchant vous recevez les paiements de manière fiable et instantanée. Bitcoin Wallet est la première appli bitcoin mobile et sans doute aussi la plus sécuritaire !
->>>>>>> 67e7c031
+﻿Ayez vos dogecoins toujours avec vous dans votre poche ! Payez rapidement en numérisant un code-QR. En tant que marchant vous recevez les paiements de manière fiable et instantanée. Dogecoin Wallet est la première appli dogecoin mobile et sans doute aussi la plus sécuritaire !
 
 FONCTIONS :
 
 • Pas d'inscription, de service Web ou de nuage de nécessaire ! Ce portefeuille est décentralisé et de pair-à-pair.
-<<<<<<< HEAD
-• Affichage du montant de Dogecoin en DOGE et mDOGE.
+• Affichage du montant de dogecoin en BTC et mBTC.
 • Conversion de et vers des devises nationales.
-• Envoi et réception des Dogecoin via NFC, codes QR ou des URLs Dogecoin.
-• Carnet d'adresse pour les adresses Dogecoin utilisées régulièrement.
+• Envoi et réception des dogecoins via NFC, codes QR ou des URLs dogecoin.
+• Carnet d'adresses pour les adresses dogecoin utilisées régulièrement.
 • Quand vous êtes hors-ligne vous pouvez quand même payez via Bluetooth.
 • Notification du système pour les pièces reçues.
 • Widget affichant le solde Dogecoin.
@@ -25,21 +20,6 @@
 This is a fork of the popular Dogecoin Wallet by Andreas Schildbach and was converted to Dogecoin by me.
 Find the original at
 https://play.google.com/store/apps/details?id=de.schildbach.wallet
-=======
-• Affichage du montant de bitcoin en BTC et mBTC.
-• Conversion de et vers des devises nationales.
-• Envoi et réception des bitcoins via NFC, codes QR ou des URLs bitcoin.
-• Carnet d'adresses pour les adresses bitcoin utilisées régulièrement.
-• Quand vous êtes hors-ligne vous pouvez quand même payez via Bluetooth.
-• Notification du système pour les pièces reçues.
-• Widget affichant le solde bitcoin.
-
-Vous pouvez en apprendre plus au sujet de bitcoin sur
-http://bitcoin.org
-
-Si vous voulez contribuer á Bitcoin Wallet, le projet se trouve sur
-https://github.com/schildbach/bitcoin-wallet
->>>>>>> 67e7c031
 
 Licence : GPLv3
 Utiliser à vos propres risques !
