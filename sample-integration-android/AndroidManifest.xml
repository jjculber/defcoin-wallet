--- conflicted
+++ resolved
@@ -16,11 +16,7 @@
 		android:normalScreens="true"
 		android:smallScreens="true" />
 
-<<<<<<< HEAD
 	<application android:label="Sample for Dogecoin Integration" >
-=======
-	<application android:label="Bitcoin in-app payment sample" >
->>>>>>> ae020339
 		<activity
 			android:name="de.langerhans.wallet.integration.sample.SampleActivity"
 			android:theme="@android:style/Theme.Light" >
